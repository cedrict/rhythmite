#!/usr/bin/env python3

###  L'Heureux Diagenesis modelling ###

import numpy as np
from scipy.integrate import solve_ivp
from numba import jit, float64, int64, boolean
from numba.experimental import jitclass
from numba_progress import ProgressBar
import time
import sys
import os

from saveOutput import export_to_ascii, export_to_vtu, export_to_vtu2
from plotFunctions import plotFrame

## model for testing different solvers on the L'Heureux (2018) equations 

###############################################################################
@jit(nopython=True)
def heaviside(x,xbot,xtop,xscale, smooth_switch):
    
    if (smooth_switch==False):
        if x < xbot/xscale and x > xtop/xscale:
          #print (x,1)
          return 1.0
        else:
          #print (x,0)
          return 0.0
    else:
        val=0.5*(1+np.tanh((x-xtop/xscale)*500)) *0.5*(1+np.tanh((xbot/xscale-x)*500))
        return val

###############################################################################

# for the jit-compiling, we need to specify the type of all parameters in the class
spec = [
    ('g', float64),
    ('K_C', float64),
    ('K_A', float64),
    ('ADZ_bot', float64),
    ('ADZ_top', float64),
    ('m', float64),
    ('n', float64),
    ('sed_rate', float64),
    ('rho_w', float64),
    ('D_Ca_0', float64),
    ('D_CO', float64),
    ('b', float64),
    ('beta', float64),
    ('k1', float64),
    ('k2', float64),
    ('k3', float64),
    ('k4', float64),
    ('muA', float64),
    ('lamb', float64),
    ('nu1', float64),
    ('nu2', float64),
    ('AR_0', float64),
    ('CA_0', float64),
    ('c_ca_0', float64),
    ('c_co_0', float64),
    ('phi_0', float64),
    ('rho_s0', float64),
    ('AR_init', float64),
    ('CA_init', float64),
    ('c_ca_init', float64),
    ('c_co_init', float64),
    ('phi_init', float64),
    ('delta', float64),
    ('phi_NR', float64),
    ('phi_inf', float64),
    ('d_phi', float64),
    ('x_scale', float64),
    ('t_scale', float64),
    ('v_scale', float64),
    ('Da', float64),
    ('upwind_switch', int64),
    ('smooth_switch', boolean),
    ('FV_switch', int64),
    ('last_t', float64)
]

# This class contains the functions and parameters that are used to calculate
# the RHS of eqns 40-43 of L'Heureux (2018)
@jitclass(spec)
class LHeureux:
    
    # define all params as instance vars
    # this way we can easily modify them at the instance level
    # i.e. for parameter searches
    def __init__(self):
        
        # physical constants
        self.g = 9.81*100           # gravitational acceleration (cm/s^2)
        
        # model parameters
        self.K_C = 10**-6.37        # Calcite solubility (M^2)
        self.K_A = 10**-6.19        # Aragonite solubility (M^2)
        self.ADZ_top = 50           # top of the Aragonite dissolution zone (cm)
        self.ADZ_bot = 150          # bottom of the Aragonite dissolution zone (cm)
        self.sed_rate = 0.1         # sedimentation rate (cm/a)
        self.m = 2.48               # Power in def. of Omega_A (Eqn. 45)
        self.n = 2.8                # Power in def. of Omega_C (Eqn. 45)
        self.rho_w = 1.023          # density of water (g/cm^3)
        self.D_Ca_0 = 131.9         # diffusion coefficient of Ca (cm^2/a) (used to scale to dimensionless units)
        self.D_CO = 272.6           # scaled diffusion coefficient of CO3 (cm^2/a)
        
        self.b = 5.0e-4*0.8**3/(0.8*3)   # sediment compressibility (Pa^-1)
        self.beta = 0.1             # Hydraulic conductivity constant (cm/a)
        
        self.k1 = 1.0               # reaction rate constants (a^-1)
        self.k2 = self.k1         
        self.k3 = 0.1
        self.k4 =self.k3
        self.muA = 100.09           # (g/mol)
        
        self.lamb = self.k3/self.k2    # constant in reaction terms  
        self.nu1 = self.k1/self.k2     # constant in reaction terms
        self.nu2 = self.k4/self.k3     # constant in reaction terms
        
        # upper boundary condition values (x=0)
        self.AR_0 = 0.6                
        self.CA_0 = 0.3
        self.c_ca_0 = 0.326e-3/np.sqrt(self.K_C)
        self.c_co_0 = 0.326e-3/np.sqrt(self.K_C)
        self.phi_0 = 0.8            # steady state 0.6, oscillations 0.8

        self.rho_s0 = 2.95*self.AR_0+2.71*self.CA_0+2.8*(1-(self.AR_0+self.CA_0)) # initial sediment density (g/cm^3)

        # initial condtions
        self.AR_init = self.AR_0
        self.CA_init = self.CA_0
        self.c_ca_init = self.c_ca_0
        self.c_co_init = self.c_co_0
        self.phi_init = 0.8         # steady state 0.5, oscillations 0.8

        # more params (which depend on initial/boundary conditions)
        self.delta = self.rho_s0/(self.muA*np.sqrt(self.K_C))   # part of the Ca, CO3 reaction terms (cm^-3)
        self.phi_NR = self.phi_init                             # porosity in the absence of reactions
        self.phi_inf = 0.01                                     # "a parameter" in Eqn 23

        # porosity diffusion coefficient
        self.d_phi = self.beta*(self.phi_init**3 / ( 1 - self.phi_init ) )*\
                    (1 / ( self.b*self.g*self.rho_w*( self.phi_NR - self.phi_inf ) ) )*\
                    (1 - np.exp( -10*( 1 - self.phi_init ) / self.phi_init) )*( 1 / self.D_Ca_0 )
        
        # scaling factors, used to convert to dimensionless units
        self.x_scale = self.D_Ca_0/self.sed_rate
        self.t_scale = self.D_Ca_0/self.sed_rate**2
        self.v_scale = self.sed_rate
        
        self.Da = self.k2*self.t_scale    # Damkohler number
        
        self.upwind_switch = 1          # optionally use upwind derivatives in AR, CA eqns
        self.smooth_switch = False      # option to use smoothed Heaviside fn for ADZ
        self.FV_switch = 0              # optionally use the Fiadeiro-Veronis scheme ofr c_ca, co, phi
        self.last_t = 0.                # Helper variable for progress bar.
    
    ################################################
    # hydraulic conductivity
    ################################################

    def K(self,phi):
        return self.beta*(phi**3/(1-phi)**2)*(1-np.exp(-10*(1-phi)/phi))
    
    ################################################
    # velocities
    ################################################

    def U(self, phi):
        # solid velocity, eqn 46
        u = 1-(1/self.sed_rate)*\
            (self.K(self.phi_0) * ( 1 - self.phi_0 ) - self.K(phi)*(1-phi))*\
            (self.rho_s0 / self.rho_w - 1 )
        return u

    def W(self,phi):
        # solute velocity, eqn 47
        w = 1-(1/self.sed_rate)*\
            (self.K(self.phi_0) * ( 1 - self.phi_0 ) + self.K(phi)*(1-phi)**2/phi)*\
            (self.rho_s0 / self.rho_w - 1 )
        return w
    
    ################################################
    # Saturation factors 
    ################################################

    def Omega_A(self, c_ca, c_co, x):
        
        sp = c_ca*c_co*self.K_C/self.K_A - 1 
        Omega_PA = (max(0.0,sp))**self.m 
        
        sa = 1 - c_ca*c_co*self.K_C/self.K_A
        Omega_DA = (max(0.0,sa))**self.m * heaviside(x,self.ADZ_bot,self.ADZ_top,self.x_scale, self.smooth_switch)
        
        return Omega_DA - self.nu1*Omega_PA

    def Omega_C(self, c_ca, c_co): 
        
        sp = c_ca*c_co - 1
        Omega_PC = (max(0.0,sp))**self.n
        
        sa = 1 - c_ca*c_co 
        Omega_DC = (max(0.0, sa))**self.n
        
        return Omega_PC - self.nu2*Omega_DC 
    
    ################################################
    # full reaction terms
    ################################################
    
    # Aragonite
    def R_AR(self, AR, CA, c_ca, c_co, x):
        return - self.Da*( ( 1 - AR ) * AR * self.Omega_A(c_ca, c_co, x) +\
                        self.lamb * AR * CA * self.Omega_C(c_ca, c_co) )
    
    #Calcite
    def R_CA(self, AR, CA, c_ca, c_co, x):
        return self.Da*( self.lamb * ( 1 - CA ) * CA * self.Omega_C(c_ca, c_co) +\
                        AR * CA * self.Omega_A(c_ca, c_co, x) )
    
    # Ca ions
    def R_c_ca(self, AR, CA, c_ca, c_co, phi, x):
        return self.Da*( ( 1 - phi ) / phi ) * (self.delta - c_ca)*\
               ( AR * self.Omega_A(c_ca, c_co, x) - self.lamb * CA * self.Omega_C(c_ca, c_co) )
    
    # CO3 ions
    def R_c_co(self, AR, CA, c_ca, c_co, phi, x):
        return self.Da*( ( 1 - phi ) / phi ) * (self.delta - c_co)*\
               ( AR * self.Omega_A(c_ca, c_co, x) - self.lamb * CA * self.Omega_C(c_ca, c_co) )
    
    # porosity
    def R_phi(self, AR, CA, c_ca, c_co, phi, x):
        return self.Da*( 1 - phi )*\
               ( AR * self.Omega_A(c_ca, c_co, x) - self.lamb * CA * self.Omega_C(c_ca, c_co) )
    
    ################################################
    # diffusion coefficients, dissolved ions (eqn 6)
    ################################################
    
    # Ca ions
    def d_c_ca(self, phi):
        # scaled with D_Ca_0
        return 1.0/( 1 - 2*np.log(phi) )
    
    #CO3 ions
    def d_c_co(self, phi):
        # scaled with D_Ca_0
        return self.D_CO/self.D_Ca_0*(1 / ( 1 - 2*np.log(phi) ) )

    # calculate the grid Peclet no.
    # use already calculated velocity to reduce fn calls
    def Pec_phi(self, w, h):
        return w*h/(2*self.d_phi) 
    
    def Pec_c_ca(self,w, h, phi):
        return w*h/(2*self.d_c_ca(phi))
    
    def Pec_c_co(self, w, h, phi):
        return w*h/(2*self.d_c_co(phi))
    
    # also calculate the sigmas for the FV scheme
    def sigma_ca(self, w, h, phi):
        pec = self.Pec_c_ca(w,h,phi)
        return 1/np.tanh(pec) - 1/pec

    def sigma_co(self, w, h, phi):
        pec = self.Pec_c_co(w,h,phi)
        return 1/np.tanh(pec) - 1/pec
    
    def sigma_phi(self, w, h):
        pec = self.Pec_phi(w,h)
        return 1/np.tanh(pec) - 1/pec

    #################################################################
    ##### functions which calculate the full RHS of eqns 40-43 ######
    #####   with spatial derivative stencils applied for MOL   ######
    #################################################################

    # Aragonite (eqn 40)
    def RHS_AR(self, AR, CA, c_ca, c_co, phi, x, h):
        dAR_dt = np.zeros(len(x))
        u = self.U(phi)
        
        for i in range(0,len(x)):
            # x = 0 BC, Dirichlet
            if (i==0):
                dAR_dt[i]= 0
            # x = Lx, no prescribed BC
            elif (i==len(x)-1):
                dAR_dt[i]= -u[i]*(AR[i]-AR[i-1])/h + self.R_AR(AR[i],CA[i],c_ca[i],c_co[i],x[i])
            else:
                dAR_dt[i]= -u[i]*( (AR[i+1]-AR[i-1])/(2*h) - self.upwind_switch*np.sign(u[i])*h/2*(AR[i+1] - 2*AR[i] + AR[i-1])/h**2 )\
                    + self.R_AR(AR[i],CA[i],c_ca[i],c_co[i], x[i])    
        return dAR_dt

    # Calcite (eqn 41)
    def RHS_CA(self, AR, CA, c_ca, c_co, phi, x, h):
        dCA_dt = np.zeros(len(x))
        u = self.U(phi)
        for i in range(0,len(x)):
            # x = 0 BC, Dirichlet
            if (i==0):
                dCA_dt[i]= 0
            # x = Lx, no prescribed BC
            elif (i==len(x)-1):
                dCA_dt[i]= -u[i]*( CA[i]-CA[i-1] ) / h + self.R_CA(AR[i], CA[i], c_ca[i], c_co[i], x[i])
            else:
                dCA_dt[i]= -u[i]*( ( CA[i+1]-CA[i-1])/(2*h) - self.upwind_switch*np.sign(u[i])*h/2*(CA[i+1] - 2*CA[i] + CA[i-1])/h**2 )\
                    +self.R_CA(AR[i],CA[i],c_ca[i],c_co[i],x[i])
        return dCA_dt
    
    # Ca ions (eqn 42)
    def RHS_c_ca(self, AR, CA, c_ca, c_co, phi, x, h):
        dc_ca_dt = np.zeros(len(x))
        w = self.W(phi)
        phi_half = np.zeros(len(x)-1)
        d_ca_half = np.zeros(len(x)-1)
        
        for i in range(0,len(x)-1):
            phi_half[i] = ( phi[i+1] + phi[i] ) / 2
            d_ca_half[i] = ( self.d_c_ca(phi[i+1]) + self.d_c_ca(phi[i]) ) / 2
        
        for i in range(0,len(x)):
            # x = 0 BC, Dirichlet
            if (i==0):
                dc_ca_dt[i] = 0
            # x = Lx BC, df/dx = 0
            elif (i==len(x)-1):
                dc_ca_dt[i] =  ( 1 / phi[i] ) * ( phi[i-2] * self.d_c_ca(phi[i-2]) * c_ca[i-2] -\
                                                   phi[i-1] * self.d_c_ca(phi[i-1]) * c_ca[i-1] ) / h**2  +\
                              self.R_c_ca(AR[i], CA[i], c_ca[i], c_co[i], phi[i], x[i]) 
            else:
                dc_ca_dt[i] = - w[i]*( (c_ca[i+1] - c_ca[i-1]) / (2*h) +\
                                    -self.FV_switch*self.sigma_ca(w[i], h, phi[i])*h/2*(c_ca[i+1] - 2*c_ca[i] + c_ca[i-1])/(2*h) ) +\
                              ( 1 / phi[i] ) * ( phi_half[i]   * d_ca_half[i]  *(c_ca[i+1] - c_ca[i]) -\
                                                 phi_half[i-1] * d_ca_half[i-1]*(c_ca[i] - c_ca[i-1]) ) / h**2 +\
                              self.R_c_ca(AR[i], CA[i], c_ca[i], c_co[i], phi[i], x[i])
        return dc_ca_dt
    
    # CO3 ions (eqn 42)
    def RHS_c_co(self, AR, CA, c_ca, c_co, phi, x, h):
        dc_co_dt = np.zeros(len(x))
        w = self.W(phi)
        phi_half = np.zeros(len(x)-1)
        d_co_half = np.zeros(len(x)-1)
        
        for i in range(0,len(x)-1):
            phi_half[i] = ( phi[i+1] + phi[i] ) / 2
            d_co_half[i] = ( self.d_c_co(phi[i+1]) + self.d_c_co(phi[i]) ) / 2
        for i in range(0,len(x)):
            # x = 0 BC, Dirichlet
            if (i==0):
                dc_co_dt[i] = 0
            # x = Lx BC, df/dx = 0
            elif (i==len(x)-1):
                dc_co_dt[i] = ( 1 / phi[i] )*( phi[i-2] * self.d_c_co(phi[i-2]) * c_co[i-2] -\
                                               phi[i-1] * self.d_c_co(phi[i-1]) * c_co[i-1] ) / h**2 +\
                              self.R_c_co(AR[i], CA[i], c_ca[i], c_co[i], phi[i], x[i]) 
            else:
                dc_co_dt[i] = - w[i]*( (c_co[i+1] - c_co[i-1]) / (2*h) +\
                              -self.FV_switch*self.sigma_co(w[i], h, phi[i])*h/2*(c_co[i+1] - 2*c_co[i] + c_co[i-1])/(2*h) ) +\
                              (1 / phi[i] )*( phi_half[i]   * d_co_half[i]   * ( c_co[i+1] - c_co[i] ) -\
                                              phi_half[i-1] * d_co_half[i-1] * ( c_co[i] - c_co[i-1] ) ) / h**2 +\
                              self.R_c_co(AR[i], CA[i], c_ca[i], c_co[i], phi[i], x[i])
        return dc_co_dt

    # porosity (eqn 43)
    def RHS_phi(self, AR, CA, c_ca, c_co, phi, x, h):
        dphi_dt = np.zeros(len(x))
        w = self.W(phi)
        for i in range(0,len(x)):
            # x = 0 BC, Dirichlet
            if (i==0):
                dphi_dt[i] = 0
            # x = Lx BC, df/dx = 0
            elif (i==len(x)-1):
                dphi_dt[i] = - ( w[i] * phi[i] - w[i-1] * phi[i-1] ) / h +\
                             self.d_phi*( phi[i-2] - phi[i-1] ) / h**2 +\
                             self.R_phi(AR[i], CA[i], c_ca[i], c_co[i], phi[i], x[i])
            else:
                dphi_dt[i] = -( w[i+1] * phi[i+1] - w[i-1] * phi[i-1] ) / (2*h) +\
                    self.FV_switch*self.sigma_phi(w[i], h)*h/2*(phi[i+1]*w[i+1] - 2*phi[i]*w[i] + phi[i-1]*w[i-1])/(2*h) +\
                            self.d_phi * ( phi[i+1] - 2*phi[i] + phi[i-1] ) / h**2 +\
                            self.R_phi(AR[i], CA[i], c_ca[i], c_co[i], phi[i], x[i])
        return dphi_dt
   
    ########################################## 
    # combined call for the RHS functions, 
    # for use in the scipy ivp_solve function
    ########################################## 

    def X_RHS(self, t, X, nnx, x, h, progress_proxy, progress_dt, t0):
        # Code from 
        # https://stackoverflow.com/questions/59047892/
        # how-to-monitor-the-process-of-scipy-odeint
        # If self.last_t has not been updated before, it should be set to t0.
        if self.last_t == 0.:
            self.last_t = t0
        n = int((t - self.last_t) / progress_dt)
        progress_proxy.update(n)
        self.last_t += n * progress_dt
        
        dAR_dt   = self.RHS_AR(  X[0:nnx], X[nnx:2*nnx], X[2*nnx:3*nnx], X[3*nnx:4*nnx], X[4*nnx:5*nnx], x, h)
        dCA_dt   = self.RHS_CA(  X[0:nnx], X[nnx:2*nnx], X[2*nnx:3*nnx], X[3*nnx:4*nnx], X[4*nnx:5*nnx], x, h)
        dc_ca_dt = self.RHS_c_ca(X[0:nnx], X[nnx:2*nnx], X[2*nnx:3*nnx], X[3*nnx:4*nnx], X[4*nnx:5*nnx], x, h)
        dc_co_dt = self.RHS_c_co(X[0:nnx], X[nnx:2*nnx], X[2*nnx:3*nnx], X[3*nnx:4*nnx], X[4*nnx:5*nnx], x, h)
        dphi_dt  = self.RHS_phi( X[0:nnx], X[nnx:2*nnx], X[2*nnx:3*nnx], X[3*nnx:4*nnx], X[4*nnx:5*nnx], x, h)
        
        return np.concatenate((dAR_dt, dCA_dt, dc_ca_dt, dc_co_dt, dphi_dt)) 

###############################################################################

# create instance of the model class
lh = LHeureux()

# labels corresponding the the soln variables, for print statements
labels=['AR  ', 'CA  ', 'c_ca', 'c_co', 'phi ']

# run settings 
verbose = True        # print out extra info at each step, for debugging
method = 'DOP853'      # choice of method for time integration
                      # options currently: 'Euler','RK23','RK45','DOP853'
restart = False       # flag to determine a restart from file
restrt_tstep = 10000     # tstep number of restart file to use

plotMovie = True            # switch to turn on movie plotting
movieDir = './movie_plts'   # name of directory in which plots are stored
plotReactions = True        # switch to optionally plot the reaction rates

if (plotMovie):
    # create plt directory
    os.makedirs(movieDir)

steadyCheck = False    # switch for optional steady state checking
tol = 1e-6             # tolerance for minimum variation between steps, needs tuning to tstep?
count_threshold = 100  # tsteps for which solution variation must remain under to trigger steady state
steady_count = 0       # variable to track how many continous steps a steady state was present in

<<<<<<< HEAD
# Number of progress updates.
no_prog_upd = 1_000

print_freq = 10000         # frequency of print statements in Euler mode
output_freq = 1000         # frequency of soln storage
checkpnt_freq = 14e7    # frequency of restart file write
stats_freq = 1000         # frequecy to write to the _stats files
=======
print_freq = 1000      # frequency of print statements in Euler mode
output_freq = 100         # frequency of soln storage
checkpnt_freq = 1e7    # frequency of restart file write
stats_freq = 1000       # frequecy to write to the _stats files
plot_freq = 1000           # frequency to create plots for movie
>>>>>>> 257136be

########################### space grid setup ##################################
nnx = 200                   # number of grid points
L_x = 500/lh.x_scale        # Physical size of domain cm/x_scale
h = L_x/(nnx-1)             # spatial step size
x = np.linspace(0, L_x,nnx) # position array

###############################################################################
########################## command line overrides #############################
############ needs to be changed to read into the correct variable ############ 
###############################################################################
if (len(sys.argv) > 1):
    # there is a command line argument, read it into the chosen parameter variable
    
    nnx = int(sys.argv[1])
    h = L_x/(nnx-1)             # spatial step size
    x = np.linspace(0, L_x,nnx) # position array


########################### initial conditions ################################
X_new = np.zeros([nnx*5])   # vector for new X calculated at each point

if (restart):
    # read the restart file
    # store in X
    rstrt = np.loadtxt('restrt_%08d.ascii'%(restrt_tstep))
    
    t0 = rstrt[0] # set initial time with the time the restart was produced
    
    X = rstrt[1:] # fill X arr with the read in values
      
else:
    # for new run
    t0  = 0.0
    
    # set initial conditions from the values defined in LHeureux class
    AR   = np.ones(nnx)*lh.AR_init
    CA   = np.ones(nnx)*lh.CA_init
    c_ca = np.ones(nnx)*lh.c_ca_init
    c_co = np.ones(nnx)*lh.c_co_init
    phi  = np.ones(nnx)*lh.phi_init

    # set the phi boundary in case it's different
    phi[0] = lh.phi_0

    # combine to create initial X
    X = np.concatenate([AR, CA, c_ca, c_co, phi])
    
    
######################## time integration values ##############################

tf = 10e-6#300000/lh.t_scale # final sim time in a, scaled to dimensionless form 

# set the timestep manually, ONLY used in Euler mode
delta_t = 1e-6#0.001/lh.t_scale   # timestep in a, 1.13e-2/tsc = 10^-6 in scaled time
t_arr = np.arange(t0, tf, delta_t)

t_eval = t_arr[::output_freq] # times at which to store the solution, for ivp routines

# open stats files
velstats_file=open('stats_vel.ascii',"w")
AR_file=open('stats_AR.ascii',"w")
CA_file=open('stats_CA.ascii',"w")
cca_file=open('stats_c_ca.ascii',"w")
cco_file=open('stats_c_co.ascii',"w")
phi_file=open('stats_phi.ascii',"w")
    


###############################################################################
###############################################################################
###############################################################################
###############################################################################
###############################################################################

if (method=='Euler'):
    
    # output array for whole solution
    soln = []
    vel_U = []
    vel_W = []
    
    U_temp = np.zeros(nnx)
    W_temp = np.zeros(nnx)
    R_temp = np.zeros(5*nnx)
    
    start = time.time()
    for i in range(0,len(t_arr)):
        
        if (i%print_freq==0):
            print('*****istep=',i,'***********************')
            print('t=%.2e / tf=%.2e' %(t_arr[i]*lh.t_scale,tf*lh.t_scale))
        
        # calculate the RHS
        dX_dt = lh.X_RHS(t_arr, X, nnx, x, h)
        
        # calculate the new X using forward Euler
        X_new = X + delta_t*dX_dt
        
        #######################################################################
        ##################### phi, c_ca, c_co BC at nnx #######################
        # want a flat derivative here so we set phi(nnx-1) - phi(nnx-2)
        X_new[5*nnx-1] = X_new[5*nnx-2]
        X_new[4*nnx-1] = X_new[4*nnx-2]
        X_new[3*nnx-1] = X_new[3*nnx-2]
        
        U_temp = lh.U(X_new[4*nnx:5*nnx])
        W_temp = lh.W(X_new[4*nnx:5*nnx])
        
        # also calc + store reaction rates if required
        if (plotReactions and i%plot_freq==0):
            for j in range(0,nnx):
                R_temp[j] = lh.R_AR(X_new[j], X_new[nnx+j], X_new[2*nnx+j], X_new[3*nnx+j], x[j])
                R_temp[nnx+j] = lh.R_CA(X_new[j], X_new[nnx+j], X_new[2*nnx+j], X_new[3*nnx+j], x[j])
                R_temp[2*nnx+j] = lh.R_c_ca(X_new[j], X_new[nnx+j], X_new[2*nnx+j], X_new[3*nnx+j],X_new[4*nnx+j] , x[j])
                R_temp[3*nnx+j] = lh.R_c_co(X_new[j], X_new[nnx+j], X_new[2*nnx+j], X_new[3*nnx+j],X_new[4*nnx+j], x[j])
                R_temp[4*nnx+j] = lh.R_phi(X_new[j], X_new[nnx+j], X_new[2*nnx+j], X_new[3*nnx+j],X_new[4*nnx+j], x[j])
        
        # check for negative concentrations
        if (i%print_freq==0):
            print('Negative AR, CA, ca, co, phi:%i, %i, %i, %i, %i'\
                  %(np.count_nonzero(X_new[0:nnx] < 0), np.count_nonzero(X_new[nnx:2*nnx] < 0),\
                    np.count_nonzero(X_new[2*nnx:3*nnx] < 0), np.count_nonzero(X_new[3*nnx:4*nnx] < 0),\
                    np.count_nonzero(X_new[4*nnx:5*nnx] < 0)) )
        
        # apply limits if variables become unphysical
        for j in range(0,5):
            
            if (j==0 or j==1):
                X_new[j*nnx:(j+1)*nnx] = np.clip(X_new[j*nnx:(j+1)*nnx], 0.0, 1.0)
            elif (j==4):
                X_new[j*nnx:(j+1)*nnx] = np.clip(X_new[j*nnx:(j+1)*nnx], 0.01, 1.0)
            else:
                X_new[j*nnx:(j+1)*nnx] = np.clip(X_new[j*nnx:(j+1)*nnx], 0.0, 1.0e5)

        if (i%output_freq==0):
            # append current soln to storage
            soln.append(X_new)

        if (i%stats_freq == 0):
            velstats_file.write("%d %4e %4e %4e %4e \n" % (i,np.min(U_temp),\
                                                             np.max(U_temp),\
                                                             np.min(W_temp),\
                                                             np.max(W_temp)))
            velstats_file.flush()

            AR_file.write("%d %4e %4e \n" %(i,np.min(X_new[0*nnx:1*nnx]),\
                                              np.max(X_new[0*nnx:1*nnx])))
            AR_file.flush()
        
            CA_file.write("%d %4e %4e \n" %(i,np.min(X_new[1*nnx:2*nnx]),\
                                              np.max(X_new[1*nnx:2*nnx])))
            CA_file.flush()
        
            cca_file.write("%d %4e %4e \n" %(i,np.min(X_new[2*nnx:3*nnx]),\
                                               np.max(X_new[2*nnx:3*nnx])))
            cca_file.flush()
        
            cco_file.write("%d %4e %4e \n" %(i,np.min(X_new[3*nnx:4*nnx]),\
                                               np.max(X_new[3*nnx:4*nnx])))
            cco_file.flush()
        
            phi_file.write("%d %4e %4e \n" %(i,np.min(X_new[4*nnx:5*nnx]),\
                                               np.max(X_new[4*nnx:5*nnx])))
            phi_file.flush()

            
        # print out min, max values for each t step if needed
        if verbose and i%print_freq==0:
           for j in range(0,5):
               # maximum and min soln values
               print('%s (m,M) = %.3f , %.3f' %(labels[j],np.min(X_new[j*nnx:(j+1)*nnx]),\
                                                          np.max(X_new[j*nnx:(j+1)*nnx])))
           print('U    (m,M) = %.3f , %.3f' %(np.min(U_temp),\
                                              np.max(U_temp)))
           print('W    (m,M) = %.3f , %.3f' %(np.min(W_temp),\
                                              np.max(W_temp)))
            
        if (i%output_freq==0):
            vel_U.append(U_temp)            
            vel_W.append(W_temp)            
        
        # check for nans, exit if we see them
        isnan = np.isnan(X_new)
        if (np.any(isnan)):
            print('nan encountered, exiting')
            
            # need to make sure t_eval matches soln for output
            t_eval = t_eval[:len(soln)]
            
            break
        
        # steady state detection
        
        if (steadyCheck):
            # check to see if we have a steady state
            
            
            # maybe we want this to check for a couple of timesteps in a row ???
            X_diff = np.absolute(X_new - X)
            
            if (np.max(X_diff) <= tol):
                # all values are below tolerance this step
                steady_count += 1
            else:
                # not under the threshold, reset counter
                steady_count = 0
            
            
            if (steady_count >= count_threshold):
                # we've reached conditions for steady state
                # exit
                print('Steady state detected!')
                
                # need to make sure t_eval matches soln for output
                t_eval = t_eval[:len(soln)]
                
                break
        
        ############# write restart file ################## 
        if (i%checkpnt_freq==0):
            # write a restart file,
            # format is current t, followed by X arr
            np.savetxt('restrt_%08d.ascii'%(i), \
                       np.concatenate((np.array([t_arr[i]]),X_new)))
        
        if (plotMovie and i%plot_freq==0):
            # produce plot of current state
            plotFrame(X, x*lh.x_scale, t_arr[i], nnx, movieDir, U_temp, W_temp, lh.ADZ_top, lh.ADZ_bot, plotReactions, R_temp)
            
                
        # move the new values into X
        X = np.copy(X_new)

    # convert soln lists to arrays
    soln = np.array(soln)
    vel_U = np.array(vel_U)
    vel_W = np.array(vel_W)
    
    # indicies need swapping to match soln from ivp_solve
    soln = np.transpose(soln)
    vel_U = np.transpose(vel_U)
    vel_W = np.transpose(vel_W)
    
elif(method=='RK23' or method=='RK45' or method=='DOP853'): # use the scipy solve_ivp

    print('****************************')
    print('using ivp with method=%s'%(method))
    start = time.time()
    if (output_freq==1):
        with ProgressBar(total=no_prog_upd) as progress:
            # allow ivp_solve to output its own full soln
            soln_full = solve_ivp(lh.X_RHS, (t0,tf), X, 
                                  args=(nnx, x, h, progress, 
                                        (tf-t0)/no_prog_upd, t0), 
                                  method=method, first_step=1e-6)
    else:
        with ProgressBar(total=no_prog_upd) as progress: 
            # use subsampled t_arr points for evaluation
            soln_full = solve_ivp(lh.X_RHS, (t0,tf), X, 
                                  args=(nnx, x, h, progress, 
                                        (tf-t0)/no_prog_upd, t0),
                                  method=method, t_eval=t_eval)
    
    # produce separate soln and t_arrs to match output of Euler mode
    soln = soln_full.y
    t_arr = soln_full.t
    t_eval = t_arr

    print('nb of time steps=',len(t_arr))
    print('average time step=', tf/len(t_arr))

    delta_t=1
    vel_U=np.array(lh.U(soln[4*nnx:,:]))
    vel_W=np.array(lh.W(soln[4*nnx:,:]))
else:
    print('selected method is not a supported choice')
    print('Options are Euler, RK23, RK45, DOP853')
if (method=='Euler'):
    print('***********************istep=',i)
print('time elapsed=',  time.time()-start)

###########################################################################################

##### save results to vtu, ascii format

export_to_vtu2(len(t_eval), x, soln, vel_U, vel_W, lh.ADZ_bot, lh.ADZ_top, lh.x_scale, delta_t)

# Take time series at fixed depth
depths = [int(nnx/4), int(nnx/2), int(3*nnx/4),  nnx-1]
for i in depths:
    export_to_ascii('x', i, t_eval, soln[i,:], soln[nnx+i,:], soln[2*nnx+i,:],\
                    soln[3*nnx+i,:], soln[4*nnx+i,:], lh.U(soln[4*nnx+i,:]), lh.W(soln[4*nnx+i,:]))

# then take depth profiles at fixed time
times = [int(len(t_eval)/4), int(len(t_eval)/2),\
         int(3*len(t_eval)/4),  len(t_eval)-1]
for i in times:
    export_to_ascii('t', i, x, soln[0:nnx,i], soln[nnx:2*nnx,i], soln[2*nnx:3*nnx,i],\
                    soln[3*nnx:4*nnx,i], soln[4*nnx:5*nnx,i], lh.U(soln[4*nnx:5*nnx,i]), lh.W(soln[4*nnx:5*nnx,i]))






<|MERGE_RESOLUTION|>--- conflicted
+++ resolved
@@ -438,21 +438,15 @@
 count_threshold = 100  # tsteps for which solution variation must remain under to trigger steady state
 steady_count = 0       # variable to track how many continous steps a steady state was present in
 
-<<<<<<< HEAD
+
 # Number of progress updates.
 no_prog_upd = 1_000
 
-print_freq = 10000         # frequency of print statements in Euler mode
-output_freq = 1000         # frequency of soln storage
+print_freq = 10_000         # frequency of print statements in Euler mode
+output_freq = 1_000         # frequency of soln storage
 checkpnt_freq = 14e7    # frequency of restart file write
-stats_freq = 1000         # frequecy to write to the _stats files
-=======
-print_freq = 1000      # frequency of print statements in Euler mode
-output_freq = 100         # frequency of soln storage
-checkpnt_freq = 1e7    # frequency of restart file write
-stats_freq = 1000       # frequecy to write to the _stats files
+stats_freq = 1_000         # frequecy to write to the _stats files
 plot_freq = 1000           # frequency to create plots for movie
->>>>>>> 257136be
 
 ########################### space grid setup ##################################
 nnx = 200                   # number of grid points
